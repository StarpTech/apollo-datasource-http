{
  "name": "apollo-datasource-http",
  "version": "0.17.1",
  "author": "Dustin Deus <deusdustin@gmail.com>",
  "license": "MIT",
  "repository": {
    "type": "git",
    "url": "https://github.com/StarpTech/apollo-datasource-http"
  },
  "homepage": "https://github.com/StarpTech/apollo-datasource-http#readme",
  "bugs": {
    "url": "https://github.com/StarpTech/apollo-datasource-http/issues"
  },
  "scripts": {
    "build": "tsc",
    "format": "prettier --write '**/*.{js,ts,json,md}'",
    "cov": "nyc --reporter=lcov --reporter=text-summary -- npm run test",
    "test": "ava",
    "prepare": "npm run build",
    "release": "release-it --github.release"
  },
  "main": "dist/src/index.js",
  "types": "dist/src/index.d.ts",
  "engines": {
    "node": ">=12"
  },
  "keywords": [
    "apollo",
    "data-source",
    "rest",
    "json",
    "rest",
    "graphql"
  ],
  "files": [
    "dist/src"
  ],
  "sideEffects": false,
  "ava": {
    "files": [
      "test/*"
    ],
    "extensions": [
      "ts"
    ],
    "timeout": "10s",
    "require": [
      "ts-node/register"
    ]
  },
  "dependencies": {
    "@alloc/quick-lru": "^5.2.0",
    "apollo-datasource": "^3.3.0",
    "apollo-server-caching": "^3.3.0",
    "apollo-server-errors": "^3.3.0",
    "apollo-server-types": "^3.4.0",
    "undici": "^4.12.1"
  },
  "peerDependencies": {
    "graphql": "^15.3.0 || ^16.0.0"
  },
  "devDependencies": {
    "@sinonjs/fake-timers": "^8.1.0",
    "@tsconfig/node12": "^1.0.9",
<<<<<<< HEAD
    "@types/node": "^14.17.3",
    "@types/sinonjs__fake-timers": "^8.1.0",
=======
    "@types/node": "^17.0.5",
>>>>>>> cf87423b
    "abort-controller": "^3.0.0",
    "apollo-datasource-rest": "^3.4.0",
    "ava": "^3.15.0",
    "graphql": "^16.2.0",
    "h2url": "^0.2.0",
    "nock": "^13.2.1",
    "nyc": "^15.1.0",
    "prettier": "^2.5.1",
    "release-it": "^14.11.8",
    "ts-node": "^10.4.0",
    "typescript": "^4.5.4",
    "uid": "^2.0.0"
  }
}<|MERGE_RESOLUTION|>--- conflicted
+++ resolved
@@ -62,12 +62,9 @@
   "devDependencies": {
     "@sinonjs/fake-timers": "^8.1.0",
     "@tsconfig/node12": "^1.0.9",
-<<<<<<< HEAD
     "@types/node": "^14.17.3",
     "@types/sinonjs__fake-timers": "^8.1.0",
-=======
     "@types/node": "^17.0.5",
->>>>>>> cf87423b
     "abort-controller": "^3.0.0",
     "apollo-datasource-rest": "^3.4.0",
     "ava": "^3.15.0",
